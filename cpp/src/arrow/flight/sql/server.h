--- conflicted
+++ resolved
@@ -40,71 +40,43 @@
 /// @{
 
 /// \brief A SQL query.
-<<<<<<< HEAD
-struct StatementQuery {
-=======
 struct ARROW_FLIGHT_SQL_EXPORT StatementQuery {
->>>>>>> 7fe71f5c
   /// \brief The SQL query.
   std::string query;
 };
 
 /// \brief A SQL update query.
-<<<<<<< HEAD
-struct StatementUpdate {
-=======
 struct ARROW_FLIGHT_SQL_EXPORT StatementUpdate {
->>>>>>> 7fe71f5c
   /// \brief The SQL query.
   std::string query;
 };
 
 /// \brief A request to execute a query.
-<<<<<<< HEAD
-struct StatementQueryTicket {
-=======
 struct ARROW_FLIGHT_SQL_EXPORT StatementQueryTicket {
->>>>>>> 7fe71f5c
   /// \brief The server-generated opaque identifier for the query.
   std::string statement_handle;
 };
 
 /// \brief A prepared query statement.
-<<<<<<< HEAD
-struct PreparedStatementQuery {
-=======
 struct ARROW_FLIGHT_SQL_EXPORT PreparedStatementQuery {
->>>>>>> 7fe71f5c
   /// \brief The server-generated opaque identifier for the statement.
   std::string prepared_statement_handle;
 };
 
 /// \brief A prepared update statement.
-<<<<<<< HEAD
-struct PreparedStatementUpdate {
-=======
 struct ARROW_FLIGHT_SQL_EXPORT PreparedStatementUpdate {
->>>>>>> 7fe71f5c
   /// \brief The server-generated opaque identifier for the statement.
   std::string prepared_statement_handle;
 };
 
 /// \brief A request to fetch server metadata.
-<<<<<<< HEAD
-struct GetSqlInfo {
-=======
 struct ARROW_FLIGHT_SQL_EXPORT GetSqlInfo {
->>>>>>> 7fe71f5c
   /// \brief A list of metadata IDs to fetch.
   std::vector<int32_t> info;
 };
 
 /// \brief A request to list database schemas.
-<<<<<<< HEAD
-struct GetDbSchemas {
-=======
 struct ARROW_FLIGHT_SQL_EXPORT GetDbSchemas {
->>>>>>> 7fe71f5c
   /// \brief An optional database catalog to filter on.
   util::optional<std::string> catalog;
   /// \brief An optional database schema to filter on.
@@ -112,11 +84,7 @@
 };
 
 /// \brief A request to list database tables.
-<<<<<<< HEAD
-struct GetTables {
-=======
 struct ARROW_FLIGHT_SQL_EXPORT GetTables {
->>>>>>> 7fe71f5c
   /// \brief An optional database catalog to filter on.
   util::optional<std::string> catalog;
   /// \brief An optional database schema to filter on.
@@ -130,53 +98,33 @@
 };
 
 /// \brief A request to get SQL data type information.
-<<<<<<< HEAD
-struct GetXdbcTypeInfo {
-=======
 struct ARROW_FLIGHT_SQL_EXPORT GetXdbcTypeInfo {
->>>>>>> 7fe71f5c
   /// \brief A specific SQL type ID to fetch information about.
   util::optional<int> data_type;
 };
 
 /// \brief A request to list primary keys of a table.
-<<<<<<< HEAD
-struct GetPrimaryKeys {
-=======
 struct ARROW_FLIGHT_SQL_EXPORT GetPrimaryKeys {
->>>>>>> 7fe71f5c
   /// \brief The given table.
   TableRef table_ref;
 };
 
 /// \brief A request to list foreign key columns referencing primary key
 ///   columns of a table.
-<<<<<<< HEAD
-struct GetExportedKeys {
-=======
 struct ARROW_FLIGHT_SQL_EXPORT GetExportedKeys {
->>>>>>> 7fe71f5c
   /// \brief The given table.
   TableRef table_ref;
 };
 
 /// \brief A request to list foreign keys of a table.
-<<<<<<< HEAD
-struct GetImportedKeys {
-=======
 struct ARROW_FLIGHT_SQL_EXPORT GetImportedKeys {
->>>>>>> 7fe71f5c
   /// \brief The given table.
   TableRef table_ref;
 };
 
 /// \brief A request to list foreign key columns of a table that
 ///   reference columns in a given parent table.
-<<<<<<< HEAD
-struct GetCrossReference {
-=======
 struct ARROW_FLIGHT_SQL_EXPORT GetCrossReference {
->>>>>>> 7fe71f5c
   /// \brief The parent table (the one containing referenced columns).
   TableRef pk_table_ref;
   /// \brief The foreign table (for which foreign key columns will be listed).
@@ -184,31 +132,19 @@
 };
 
 /// \brief A request to create a new prepared statement.
-<<<<<<< HEAD
-struct ActionCreatePreparedStatementRequest {
-=======
 struct ARROW_FLIGHT_SQL_EXPORT ActionCreatePreparedStatementRequest {
->>>>>>> 7fe71f5c
   /// \brief The SQL query.
   std::string query;
 };
 
 /// \brief A request to close a prepared statement.
-<<<<<<< HEAD
-struct ActionClosePreparedStatementRequest {
-=======
 struct ARROW_FLIGHT_SQL_EXPORT ActionClosePreparedStatementRequest {
->>>>>>> 7fe71f5c
   /// \brief The server-generated opaque identifier for the statement.
   std::string prepared_statement_handle;
 };
 
 /// \brief The result of creating a new prepared statement.
-<<<<<<< HEAD
-struct ActionCreatePreparedStatementResult {
-=======
 struct ARROW_FLIGHT_SQL_EXPORT ActionCreatePreparedStatementResult {
->>>>>>> 7fe71f5c
   /// \brief The schema of the query results, if applicable.
   std::shared_ptr<Schema> dataset_schema;
   /// \brief The schema of the query parameters, if applicable.
@@ -233,11 +169,7 @@
 ///
 /// Applications should subclass this class and override the virtual
 /// methods declared on this class.
-<<<<<<< HEAD
-class ARROW_EXPORT FlightSqlServerBase : public FlightServerBase {
-=======
 class ARROW_FLIGHT_SQL_EXPORT FlightSqlServerBase : public FlightServerBase {
->>>>>>> 7fe71f5c
  private:
   SqlInfoResultMap sql_info_id_to_result_;
 
